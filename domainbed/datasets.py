--- conflicted
+++ resolved
@@ -34,10 +34,8 @@
     # WILDS datasets
     "WILDSCamelyon",
     "WILDSFMoW",
-<<<<<<< HEAD
     # Spurious Correlation datasets
     "BackgroundSpuriousCorrelation",
-=======
     # Spawrious datasets
     "SpawriousO2O_easy",
     "SpawriousO2O_medium",
@@ -45,7 +43,6 @@
     "SpawriousM2M_easy",
     "SpawriousM2M_medium",
     "SpawriousM2M_hard",
->>>>>>> 93ebb6bc
 ]
 
 def get_dataset_class(dataset_name):
@@ -376,7 +373,6 @@
         super().__init__(
             dataset, "region", test_envs, hparams['data_augmentation'], hparams)
 
-<<<<<<< HEAD
 class BackgroundSpuriousCorrelation(MultipleDomainDataset):
     CHECKPOINT_FREQ = 25
     ENVIRONMENTS = SyntheticDataset.DOMAIN_NAMES
@@ -408,7 +404,6 @@
         pn = assure_tuple(total_patch_number)
 
         self.input_shape = (3, pn[0] * patch_size, pn[1] * patch_size)
-=======
 
 ## Spawrious base classes
 class CustomImageFolder(Dataset):
@@ -599,5 +594,4 @@
         group = ["dirt","jungle","snow","beach"]
         test = ["snow","beach","dirt","jungle"]
         combinations = self.build_type2_combination(group,test)
-        super().__init__(combinations['train_combinations'], combinations['test_combinations'], root_dir, hparams['data_augmentation'])
->>>>>>> 93ebb6bc
+        super().__init__(combinations['train_combinations'], combinations['test_combinations'], root_dir, hparams['data_augmentation'])