--- conflicted
+++ resolved
@@ -281,12 +281,8 @@
     download_office_home(args.data_dir)
     # download_domain_net(args.data_dir)
     # download_vlcs(args.data_dir)
-<<<<<<< HEAD
-    # download_terra_incognita(args.data_dir)
-=======
     download_terra_incognita(args.data_dir)
     # download_spawrious(args.data_dir)
->>>>>>> 93ebb6bc
     # download_sviro(args.data_dir)
     # Camelyon17Dataset(root_dir=args.data_dir, download=True)
     # FMoWDataset(root_dir=args.data_dir, download=True)